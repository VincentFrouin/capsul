--- conflicted
+++ resolved
@@ -18,16 +18,13 @@
     - source activate testenv
     - if [ ${TRAVIS_PYTHON_VERSION:0:1} == "2" ]; then pip install ordereddict; fi
     - conda install --yes numpy scipy nose traits networkx dateutil
-<<<<<<< HEAD
     - svn --non-interactive --username brainvisa --password Soma2009 export  https://bioproj.extra.cea.fr/neurosvn/brainvisa/soma/soma-base/trunk /tmp/soma-base
     - python /tmp/soma-base/setup.py install
-=======
     # until we release soma-workflow 2.8
     - git clone https://github.com/neurospin/soma-workflow.git /tmp/soma-workflow
     - pushd /tmp/soma-workflow
     - python /tmp/soma-workflow/setup.py install
     - popd
->>>>>>> aa4201f3
     - pip install argparse
     - pip install importlib
     - pip install nibabel
