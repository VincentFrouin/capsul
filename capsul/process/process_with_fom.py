# -*- coding: utf-8 -*-

from __future__ import print_function

import os
import six
try:
    from traits.api import Str
except ImportError:
    from enthought.traits.api import Str

from soma.controller import Controller
from capsul.api import Pipeline
from capsul.process.attributed_process import AttributedProcess, \
    AttributedProcessFactory
from soma.application import Application
from soma.fom import DirectoryAsDict
from soma.path import split_path
from capsul.study_config.study_config import StudyConfig


class ProcessWithFom(AttributedProcess):
    """
    Class who creates attributes and completion
    Associates a Process and FOMs.

    * A soma.Application needs to be created first, and associated with FOMS:

    ::

        from soma.application import Application
        soma_app = Application( 'soma.fom', '1.0' )
        soma_app.plugin_modules.append( 'soma.fom' )
        soma_app.initialize()

    * A capsul.study_config.StudyConfig also needs to be configured with FOM module, and
      selected FOMS and directories:

    ::

        from capsul.api import StudyConfig
        from capsul.study_config.config_modules.fom_config import FomConfig
        study_config = StudyConfig(modules=StudyConfig.default_modules + [FomConfig])
        study_config.update_study_configuration('study_config.json')
        FomConfig.check_and_update_foms(study_config)

    * Only then a ProcessWithFom can be created:

    ::

        process = get_process_instance('morphologist')
        process_with_fom = ProcessWithFom(process, study_config)

    Parameters
    ----------
    process: Process instance (mandatory)
        the process (or piprline) to be associated with FOMS
    study_config: StudyConfig (mandatory)
        config needed for FOMs, see capsul.study_config.study_config
    name: string (optional)
        name of the process in the FOM dictionary. By default the
        process.name variable will be used.

    Methods
    -------
    create_completion
    create_attributes_with_fom
    """
    def __init__(self, process, study_config, name=None):
        super(ProcessWithFom, self).__init__(process, study_config, name)
        self.list_process_iteration = []
        self.create_attributes_with_fom()

    def iteration(self, process, newfile):
        # FIXME: what is newfile ?
        self.list_process_iteration.append(process)
        pwd = ProcessWithFom(process)
        pwd.create_attributes_with_fom()
        pwd.create_completion()
        return pwd

    def iteration_run(self):
        # this method should be replaced by a call to
        # pipeline_workflow.workflow_from_pipeline()
        # (but first, the iteration has to be an actual pipeline)
        from soma_workflow.client import Job, Workflow, WorkflowController

        print('ITERATION RUN')
        jobs = {}
        i = 0
        for process in self.list_process_iteration:
            jobs['job'+str(i)] = Job(command=process.command())
            i = i+1

        wf = Workflow(jobs=[value for value in \
            jobs.itervalues()], name='test')
        # Helper.serialize('/tmp/test_wf',wf)
        controller = WorkflowController()
        controller.submit_workflow(workflow=wf, name='test run')


    def create_attributes_with_fom(self):
        """To get useful attributes by the fom"""

        input_atp = self.study_config.modules_data.fom_atp['input']
        output_atp = self.study_config.modules_data.fom_atp['output']
        input_fom = self.study_config.modules_data.foms['input']
        output_fom = self.study_config.modules_data.foms['output']

        #Get attributes in input fom
        process_attributes = set()
        names_search_list = (self.name, self.process.id, self.process.name)
        for name in names_search_list:
            fom_patterns = input_fom.patterns.get(name)
            if fom_patterns is not None:
                break
        else:
            raise KeyError('Process not found in FOMs amongst %s' \
                % repr(names_search_list))
        for parameter in fom_patterns:
            process_attributes.update(
                input_atp.find_discriminant_attributes(
                    fom_parameter=parameter))

        for att in process_attributes:
            if not att.startswith('fom_'):
                default_value \
                    = input_fom.attribute_definitions[att].get(
                        'default_value')
                self.capsul_attributes.add_trait(att,
                                                 Str(default_value))

        # Only search other attributes if fom not the same (by default merge
        # attributes of the same foms)
        if self.study_config.input_fom != self.study_config.output_fom:
            # Get attributes in output fom
            process_attributes2 = set()
            for parameter in output_fom.patterns[self.process.name]:
                process_attributes2.update(
                    output_atp.find_discriminant_attributes(
                        fom_parameter=parameter))

            for att in process_attributes2:
                if not att.startswith('fom_'):
                    default_value \
                        = output_fom.attribute_definitions[att].get(
                            'default_value')
                    if att in process_attributes \
                            and default_value != getattr(
                                self.capsul_attributes, att):
                        print('same attribute but not same default value so '
                              'nothing is displayed')
                    else:
                        setattr(self.capsul_attributes, att, default_value)


    def path_attributes(self, filename, parameter=None):
        """By the path, find value of attributes"""

        pta = self.study_config.modules_data.fom_pta['input']

        # Extract the attributes from the first result returned by
        # parse_directory
        liste = split_path(filename)
        len_element_to_delete = 1
        for element in liste:
            if element != os.sep:
                len_element_to_delete \
                    = len_element_to_delete + len(element) + 1
                new_value = filename[len_element_to_delete:len(filename)]
                try:
                    #import logging
                    #logging.root.setLevel( logging.DEBUG )
                    #path, st, self.attributes = pta.parse_directory(
                    #    DirectoryAsDict.paths_to_dict( new_value),
                    #        log=logging ).next()
                    path, st, attributes = pta.parse_directory(
                        DirectoryAsDict.paths_to_dict( new_value) ).next()
                    break
                except StopIteration:
                    if element == liste[-1]:
                        raise ValueError(
                            '%s is not recognized for parameter "%s" of "%s"' \
                                % ( new_value,None, self.process.name ) )

        for att in attributes:
            if att in self.capsul_attributes.user_traits().keys():
                setattr(self.capsul_attributes, att, attributes[att])
        return attributes


    def complete_parameters(self, process_inputs={}):
        ''' Completes file parameters from given inputs parameters, which may
        include both "regular" process parameters (file names) and attributes.

        The default implementation in AttributedProcess does nothing. Consider
        it as a "pure virtual" method.
        '''
        self.set_parameters(process_inputs)
        self.create_completion()


    def create_completion(self):
        '''Completes the underlying process parameters according to the
        attributes set.

        This is equivalent to:

        >>> proc_with_fom.process_completion(proc_with_fom.process,
                proc_with_fom.name)
        '''
        # print('CREATE COMPLETION, name:', self.name)
        self.process_completion(self.process, self.name)


    def process_completion(self, process, name=None, verbose=False):
        '''Completes the given process parameters according to the attributes
        set.

        Parameters
        ----------
        process: Process / Pipeline: (mandatory)
            process on which perform completion
        name: string (optional)
            name under which the process will be searched in the FOM. This
            enables specialized used of otherwise generic processes in the
            context of a given pipeline
        verbose: bool (optional)
            issue warnings when a process cannot be found in the FOM list.
            Default: False
        '''
        if name is None:
            name = self.name

        #input_fom = self.study_config.modules_data.foms['input']
        output_fom = self.study_config.modules_data.foms['output']
        input_atp = self.study_config.modules_data.fom_atp['input']
        output_atp = self.study_config.modules_data.fom_atp['output']

        # TODO: here we could just call AttributedProcess.complete_parameters()
        # which does this recursion

        # if process is a pipeline, create completions for its nodes and
        # sub-pipelines.
        #
        # Note: for now we do so first, so that parameters can be overwritten
        # afterwards by the higher-level pipeline FOM.
        # Ideally we should process the other way: complete high-level,
        # specific parameters first, then complete with lower-level, more
        # generic ones, while blocking already set ones.
        # as this blocking mechanism does not exist yet, we do it this way for
        # now, but it is sub-optimal since many parameters will be set many
        # times.
        if isinstance(process, Pipeline):
            for node_name, node in six.iteritems(process.nodes):
                if node_name == '':
                    continue
                if hasattr(node, 'process'):
                    subprocess = node.process
                    pname = '.'.join([name, node_name])
                    subprocess_attr \
                        = AttributedProcessFactory().get_attributed_process(
                            subprocess, self.study_config, pname)
                    try:
                        #self.process_completion(subprocess, pname)
                        subprocess_attr.complete_parameters(
                            {'capsul_attributes':
                             self.capsul_attributes.export_to_dict()})
                    except Exception as e:
                        if verbose:
                            print('warning, node %s could not complete FOM'
                                  % node_name)
                            print(e)

        #Create completion
        names_search_list = (name, process.id, process.name)
        for fname in names_search_list:
            fom_patterns = output_fom.patterns.get(fname)
            if fom_patterns is not None:
                break
        else:
            raise KeyError('Process not found in FOMs amongst %s' \
                % repr(names_search_list))

        allowed_attributes = set(self.capsul_attributes.user_traits().keys())
        for parameter in fom_patterns:
            # Select only the attributes that are discriminant for this
            # parameter otherwise other attibutes can prevent the appropriate
            # rule to match
            if parameter in process.user_traits():
                if process.trait(parameter).output:
                    atp = output_atp
                else:
                    atp = input_atp
                parameter_attributes = atp.find_discriminant_attributes(
<<<<<<< HEAD
                    fom_parameter=parameter)
                d = dict((i, getattr(self.capsul_attributes, i)) \
                    for i in parameter_attributes if i in allowed_attributes)
=======
                    fom_parameter=parameter, fom_process=name)
                d = dict((i, self.attributes[i]) \
                    for i in parameter_attributes if i in self.attributes)
>>>>>>> 71f4a3c8
                #d = dict( ( i, getattr(self, i) or self.attributes[ i ] ) \
                #    for i in parameter_attributes if i in self.attributes )
                d['fom_process'] = name
                d['fom_parameter'] = parameter
                d['fom_format'] = 'fom_prefered'
                for h in atp.find_paths(d):
                    setattr(process, parameter, h[0])
                    break

    @staticmethod
    def _process_with_fom_factory(process, study_config, name):
        ''' Facroty inserted in attributed_processFactory
        '''
        if 'FomConfig' not in study_config.modules:
            return None  # Non Fom config, no way it could work
        try:
            pfom = ProcessWithFom(process, study_config, name)
            if pfom is not None:
                return pfom
        except:
            pass
        return None


# register ProcessWithFom factory into AttributedProcessFactory
AttributedProcessFactory().register_factory(
    ProcessWithFom._process_with_fom_factory, 10000)<|MERGE_RESOLUTION|>--- conflicted
+++ resolved
@@ -293,15 +293,9 @@
                 else:
                     atp = input_atp
                 parameter_attributes = atp.find_discriminant_attributes(
-<<<<<<< HEAD
-                    fom_parameter=parameter)
+                    fom_parameter=parameter, fom_process=name)
                 d = dict((i, getattr(self.capsul_attributes, i)) \
                     for i in parameter_attributes if i in allowed_attributes)
-=======
-                    fom_parameter=parameter, fom_process=name)
-                d = dict((i, self.attributes[i]) \
-                    for i in parameter_attributes if i in self.attributes)
->>>>>>> 71f4a3c8
                 #d = dict( ( i, getattr(self, i) or self.attributes[ i ] ) \
                 #    for i in parameter_attributes if i in self.attributes )
                 d['fom_process'] = name
